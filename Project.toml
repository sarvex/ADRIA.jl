name = "ADRIA"
uuid = "7dc409a7-fbe5-4c9d-b3e2-b0c19a6ba600"
authors = ["ConnectedSystems and contributors"]
version = "0.1.0"

[deps]
BenchmarkTools = "6e4b80f9-dd63-53aa-95a3-0cdb28fa8baf"
BlackBoxOptim = "a134a8b2-14d6-55f6-9291-3336d3ab0209"
CSV = "336ed68f-0bac-5ca0-87d4-7b16caf5d00b"
Compose = "a81c6b42-2e10-5240-aca2-a61377ecd94b"
DataFrames = "a93c6f00-e57d-5684-b7b6-d8193f3e46c0"
DifferentialEquations = "0c46a032-eb83-5123-abaf-570d42b7fbaa"
GeoDataFrames = "62cb38b5-d8d2-4862-a48e-6a340996859f"
GraphPlot = "a2cc645c-3eea-5389-862e-a155d0052231"
Graphs = "86223c79-3864-5bf0-83f7-82e725a168b6"
IJulia = "7073ff75-c697-5162-941a-fcdaad2a7d2a"
LinearAlgebra = "37e2e46d-f89d-539d-b4ee-838fcccc9c8e"
MATLAB = "10e44e05-a98a-55b3-a45b-ba969058deb6"
ModelParameters = "4744a3fa-6c31-4707-899e-a3298e4618ad"
ModelingToolkit = "961ee093-0014-501f-94e3-6117800e7a78"
OrdinaryDiffEq = "1dea7af3-3e70-54e6-95c3-0bf5283fa5ed"
Plots = "91a5bcdd-55d7-5caf-9e0b-520d859cae80"
ProfileView = "c46f51b8-102a-5cf2-8d2c-8597cb0e0da7"
Setfield = "efcf1570-3423-57d1-acb7-fd33fddbac46"
StaticArrays = "90137ffa-7385-5640-81b9-e52037218182"
WinRPM = "c17dfb99-b4f7-5aad-8812-456da1ad7187"

[compat]
<<<<<<< HEAD
DifferentialEquations = "7"
=======
Graphs = "1"
BenchmarkTools = "1"
StaticArrays = "1"
ModelParameters = "0.3"
Plots = "1"
WinRPM = "1"
CSV = "0.10"
OrdinaryDiffEq = "6"
GraphPlot = "0.5"
GeoDataFrames = "0.2"
>>>>>>> 699c612b
julia = "1"



[extras]
CPUSummary = "2a0fbf3d-bb9c-48f3-b0a9-814d99fd7ab9"
Test = "8dfed614-e22c-5e08-85e1-65c5234f0b40"

[targets]
test = ["Test"]<|MERGE_RESOLUTION|>--- conflicted
+++ resolved
@@ -26,9 +26,7 @@
 WinRPM = "c17dfb99-b4f7-5aad-8812-456da1ad7187"
 
 [compat]
-<<<<<<< HEAD
 DifferentialEquations = "7"
-=======
 Graphs = "1"
 BenchmarkTools = "1"
 StaticArrays = "1"
@@ -39,10 +37,7 @@
 OrdinaryDiffEq = "6"
 GraphPlot = "0.5"
 GeoDataFrames = "0.2"
->>>>>>> 699c612b
 julia = "1"
-
-
 
 [extras]
 CPUSummary = "2a0fbf3d-bb9c-48f3-b0a9-814d99fd7ab9"
