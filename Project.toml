name = "ADRIA"
uuid = "7dc409a7-fbe5-4c9d-b3e2-b0c19a6ba600"
authors = ["Takuya Iwanaga", "Rose Crocker", "Ken Anthony"]
version = "0.4.2"

[deps]
ArchGDAL = "c9ce4bd3-c3d5-55b8-8973-c0e20141b8c3"
BlackBoxOptim = "a134a8b2-14d6-55f6-9291-3336d3ab0209"
Bootstrap = "e28b5b4c-05e8-5b66-bc03-6f0c0a0a06e0"
CSV = "336ed68f-0bac-5ca0-87d4-7b16caf5d00b"
Combinatorics = "861a8166-3701-5b0c-9a16-15d98fcdc6aa"
Compose = "a81c6b42-2e10-5240-aca2-a61377ecd94b"
CpuId = "adafc99b-e345-5852-983c-f28acb93d879"
DataFrames = "a93c6f00-e57d-5684-b7b6-d8193f3e46c0"
DataStructures = "864edb3b-99cc-5e75-8d2d-829cb0a9cfe8"
Dates = "ade2ca70-3891-5945-98fb-dc099432e06a"
DecisionTree = "7806a523-6efd-50cb-b5f6-3fa6f1930dbb"
DifferentialEquations = "0c46a032-eb83-5123-abaf-570d42b7fbaa"
Distances = "b4f34e82-e78d-54a5-968a-f98e89d6e8f7"
Distributed = "8ba89e20-285c-5b6f-9357-94700520ee1b"
Distributions = "31c24e10-a181-5473-b8eb-7969acd0382f"
FileIO = "5789e2e9-d7fb-5bc7-8068-2c6fae9b9549"
GLMakie = "e9467ef8-e4e7-5192-8a1a-b1aee30e663a"
GeoDataFrames = "62cb38b5-d8d2-4862-a48e-6a340996859f"
GeoFormatTypes = "68eda718-8dee-11e9-39e7-89f7f65f511f"
GeoInterface = "cf35fbd7-0cd7-5166-be24-54bfbe79505f"
GeoMakie = "db073c08-6b98-4ee5-b6a4-5efafb3259c6"
GraphPlot = "a2cc645c-3eea-5389-862e-a155d0052231"
Graphs = "86223c79-3864-5bf0-83f7-82e725a168b6"
HypothesisTests = "09f84164-cd44-5f33-b23f-e6b0d136a0d5"
IJulia = "7073ff75-c697-5162-941a-fcdaad2a7d2a"
Interpolations = "a98d9a8b-a2ab-59e6-89dd-64a1c18fca59"
JSON = "682c06a0-de6a-54ab-a142-c8b1cf79cde6"
LinearAlgebra = "37e2e46d-f89d-539d-b4ee-838fcccc9c8e"
Logging = "56ddb016-857b-54e1-b83d-db4d58db5568"
MAT = "23992714-dd62-5051-b70f-ba57cb901cac"
ModelParameters = "4744a3fa-6c31-4707-899e-a3298e4618ad"
NCDatasets = "85f8d34a-cbdd-5861-8df4-14fed0d494ab"
NamedArrays = "86f7a689-2022-50b4-a561-43c23ac3c673"
NamedDims = "356022a1-0364-5f58-8944-0da4b18d706f"
OnlineStats = "a15396b6-48d5-5d58-9928-6d29437db91e"
Pkg = "44cfe95a-1eb2-52ea-b672-e2afdf69b78f"
PkgVersion = "eebad327-c553-4316-9ea0-9fa01ccd7688"
ProgressMeter = "92933f4c-e287-5a05-a399-4b506db050ca"
Random = "9a3f8284-a2c9-5f02-9a11-845980a1fd5c"
RelocatableFolders = "05181044-ff0b-4ac5-8273-598c1e38db00"
SciMLBase = "0bca4576-84f4-4d90-8ffe-ffa030f20462"
Setfield = "efcf1570-3423-57d1-acb7-fd33fddbac46"
SnoopPrecompile = "66db9d55-30c0-4569-8b51-7e840670fc0c"
SparseArrayKit = "a9a3c162-d163-4c15-8926-b8794fbefed2"
SparseArrays = "2f01184e-e22b-5df5-ae63-d93ebab69eaf"
StaticArrays = "90137ffa-7385-5640-81b9-e52037218182"
Statistics = "10745b16-79ce-11e8-11f9-7d13ad32a3b2"
StatsBase = "2913bbd2-ae8a-5f71-8c99-4fb6c76f3a91"
Surrogates = "6fc51010-71bc-11e9-0e15-a3fcc6593c49"
TOML = "fa267f1f-6049-4f14-aa54-33bafae1ed76"
ThreadsX = "ac1d9e8a-700a-412c-b207-f0111f4b6c0d"
Zarr = "0a941bbe-ad1d-11e8-39d9-ab76183a1d99"

[compat]
ArchGDAL = "0.9, 1"
BlackBoxOptim = "0.6"
Bootstrap = "2"
CSV = "0.10"
Combinatorics = "1"
Compose = "0.9, 1"
CpuId = "0.3"
DataFrames = "1"
DataStructures = "0.18, 0.2"
DecisionTree = "0.11"
DifferentialEquations = "7.2"
Distances = "0.10"
Distributions = "0.25"
FileIO = "1"
GLMakie = "0.7"
GeoDataFrames = "0.3, 0.4"
<<<<<<< HEAD
GeoInterface = "1"
=======
GeoFormatTypes = "0.4"
GeoMakie = "0.4"
>>>>>>> 1391dfe6
GraphPlot = "0.4.1, 0.5"
Graphs = "1.4, 1.5"
HypothesisTests = "0.10"
IJulia = "1.20"
Interpolations = "0.14"
JSON = "0.21.3"
MAT = "0.10"
ModelParameters = "0.3"
NCDatasets = "0.12"
NamedArrays = "0.9, 1"
NamedDims = "1"
OnlineStats = "1.5"
PkgVersion = "0.2, 0.3"
ProgressMeter = "1"
RelocatableFolders = "1"
SciMLBase = "1"
Setfield = "0.8, 1"
SnoopPrecompile = "1"
SparseArrayKit = "0.2"
StaticArrays = "1"
StatsBase = "0.33"
Surrogates = "6"
ThreadsX = "0.1"
Zarr = "0.7, 0.8, 1"
julia = "1"

[extras]
Test = "8dfed614-e22c-5e08-85e1-65c5234f0b40"

[targets]
test = ["Test"]<|MERGE_RESOLUTION|>--- conflicted
+++ resolved
@@ -74,12 +74,9 @@
 FileIO = "1"
 GLMakie = "0.7"
 GeoDataFrames = "0.3, 0.4"
-<<<<<<< HEAD
 GeoInterface = "1"
-=======
 GeoFormatTypes = "0.4"
 GeoMakie = "0.4"
->>>>>>> 1391dfe6
 GraphPlot = "0.4.1, 0.5"
 Graphs = "1.4, 1.5"
 HypothesisTests = "0.10"
