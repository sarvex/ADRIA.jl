--- conflicted
+++ resolved
@@ -60,10 +60,6 @@
 NamedArrays = "0.9"
 NamedDims = "1"
 OnlineStats = "1.5"
-<<<<<<< HEAD
-OrdinaryDiffEq = "6"
-=======
->>>>>>> 151cf96d
 PkgVersion = "0.2, 0.3"
 ProgressMeter = "1"
 SciMLBase = "1"
