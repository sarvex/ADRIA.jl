--- conflicted
+++ resolved
@@ -26,9 +26,7 @@
 WinRPM = "c17dfb99-b4f7-5aad-8812-456da1ad7187"
 
 [compat]
-<<<<<<< HEAD
 ProfileView = "1"
-=======
 IJulia = "1"
 DataFrames = "1"
 ModelingToolkit = "8"
@@ -44,7 +42,6 @@
 OrdinaryDiffEq = "6"
 GraphPlot = "0.5"
 GeoDataFrames = "0.2"
->>>>>>> ff72c900
 julia = "1"
 
 [extras]
