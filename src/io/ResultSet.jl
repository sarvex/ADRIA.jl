--- conflicted
+++ resolved
@@ -317,8 +317,6 @@
 function component_params(rs::ResultSet, components::Vector)::DataFrame
     spec = rs.model_spec
     return spec[spec.component.∈[replace.(string.(components), "ADRIA." => "")], :]
-<<<<<<< HEAD
-=======
 end
 
 """
@@ -328,7 +326,6 @@
 """
 function model_spec(rs::ResultSet)::DataFrame
     return rs.model_spec
->>>>>>> 97e5a906
 end
 
 
